--- conflicted
+++ resolved
@@ -79,15 +79,8 @@
                 f"`rotation` is expected to be in {(Cv2Rotation.NO_ROTATION, Cv2Rotation.ROTATE_90, Cv2Rotation.ROTATE_180, Cv2Rotation.ROTATE_270)}, but {self.rotation} is provided."
             )
 
-<<<<<<< HEAD
         if self.fourcc is not None:
-            if not isinstance(self.fourcc, str):
-                raise TypeError("`fourcc` must be a 4-character string or None.")
-            if len(self.fourcc) != 4:
-                raise ValueError("`fourcc` must contain exactly 4 characters (e.g. 'MJPG').")
-=======
-        if self.fourcc is not None and (not isinstance(self.fourcc, str) or len(self.fourcc) != 4):
-            raise ValueError(
-                f"`fourcc` must be a 4-character string (e.g., 'MJPG', 'YUYV'), but '{self.fourcc}' is provided."
-            )
->>>>>>> 63cd2111
+            if not isinstance(self.fourcc, str) or len(self.fourcc) != 4:
+                raise ValueError(
+                    f"`fourcc` must be a 4-character string (e.g., 'MJPG', 'YUYV'), but '{self.fourcc}' is provided."
+                )